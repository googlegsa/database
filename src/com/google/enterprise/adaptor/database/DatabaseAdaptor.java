--- conflicted
+++ resolved
@@ -348,21 +348,10 @@
   }
   
   private Acl getAcl(Connection conn, String uniqueId) throws SQLException {
-<<<<<<< HEAD
-    StatementAndResult statementAndResult = null;
-    try {
-      statementAndResult = getAclFromDb(conn, uniqueId);
-      ResultSet rs = statementAndResult.resultSet;
-      return buildAcl(rs, aclPrincipalDelimiter, aclNamespace);
-    } finally {
-      tryClosingStatementAndResult(statementAndResult);
-=======
     try (PreparedStatement stmt = getAclFromDb(conn, uniqueId);
         ResultSet rs = stmt.executeQuery()) {
       log.finer("got acl");
-      ResultSetMetaData metadata = rs.getMetaData();
-      return buildAcl(rs, metadata, aclPrincipalDelimiter, aclNamespace);
->>>>>>> afe59e49
+      return buildAcl(rs, aclPrincipalDelimiter, aclNamespace);
     }
   }
   
