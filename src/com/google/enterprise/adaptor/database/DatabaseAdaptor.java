--- conflicted
+++ resolved
@@ -314,18 +314,22 @@
   private void addMetadata(MetadataHandler meta, ResultSet rs)
       throws SQLException, IOException {
     ResultSetMetaData rsMetaData = rs.getMetaData();
-<<<<<<< HEAD
-    int numberOfColumns = rsMetaData.getColumnCount();
-    for (int i = 1; i < (numberOfColumns + 1); i++) {
-      String columnName = rsMetaData.getColumnLabel(i);
-      int columnType = rsMetaData.getColumnType(i);
+    synchronized (this) {
+      if (metadataColumns == null) {
+        metadataColumns = new MetadataColumns(rsMetaData);
+      }
+    }
+    for (Map.Entry<String, String> entry : metadataColumns.entrySet()) {
+      int index = rs.findColumn(entry.getKey());
+      String columnName = rsMetaData.getColumnLabel(index);
+      int columnType = rsMetaData.getColumnType(index);
       log.log(Level.FINEST, "Column name: {0}, Type: {1}", new Object[] {
           columnName, columnType});
 
       Object value = null;
       switch (columnType) {
         case Types.CLOB:
-          Clob clob = rs.getClob(i);
+          Clob clob = rs.getClob(index);
           if (clob != null) {
             try {
               value = clob.getSubString(1, 4096);
@@ -339,7 +343,7 @@
           }
           break;
         case Types.NCLOB:
-          NClob nclob = rs.getNClob(i);
+          NClob nclob = rs.getNClob(index);
           if (nclob != null) {
             try {
               value = nclob.getSubString(1, 4096);
@@ -353,7 +357,7 @@
           }
           break;
         case Types.LONGVARCHAR:
-          try (Reader reader = rs.getCharacterStream(i)) {
+          try (Reader reader = rs.getCharacterStream(index)) {
             if (reader != null) {
               char[] buffer = new char[4096];
               int len;
@@ -364,7 +368,7 @@
           }
           break;
         case Types.LONGNVARCHAR:
-          try (Reader reader = rs.getNCharacterStream(i)) {
+          try (Reader reader = rs.getNCharacterStream(index)) {
             if (reader != null) {
               char[] buffer = new char[4096];
               int len;
@@ -375,25 +379,13 @@
           }
           break;
         default:
-          value = rs.getObject(i);
+          value = rs.getObject(index);
           break;
       }
-      String key = metadataColumns.getMetadataName(columnName);
+      String key = entry.getValue();
       if (key != null) {
         meta.addMetadata(key, "" + value);
-=======
-    synchronized (this) {
-      if (metadataColumns == null) {
-        metadataColumns = new MetadataColumns(rsMetaData);
->>>>>>> 53d7f39d
-      }
-    }
-    for (Map.Entry<String, String> entry : metadataColumns.entrySet()) {
-      int index = rs.findColumn(entry.getKey());
-      Object value = rs.getObject(index);
-      meta.addMetadata(entry.getValue(), "" + value);
-      log.log(Level.FINEST, "Column name: {0}, Type: {1}", new Object[] {
-          entry.getKey(), rsMetaData.getColumnType(index)});
+      }
     }
   }
 
