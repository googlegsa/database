--- conflicted
+++ resolved
@@ -71,9 +71,7 @@
     config.addKey("db.modeOfOperation", null);
     config.addKey("db.updateSql", "");
     config.addKey("db.aclSql", "");
-<<<<<<< HEAD
     config.addKey("db.aclSqlParameters", "");
-=======
     // by default, the delimiter is a single comma. This delimiter will be taken
     // from admin's config as is. For example, if the delimiter is
     //   "", it means no splitting
@@ -81,7 +79,6 @@
     //   " , ", it means to split with one leading whitespace, one comma, and
     //          one trailing whitespace
     config.addKey("db.aclPrincipalDelimiter", ",");
->>>>>>> 51484bcb
   }
 
   @Override
@@ -284,7 +281,7 @@
         // drop trailing empties
         String principalNames[] = value.split(delim, 0);
         for (String principalName : principalNames) {
-          principals.add(new UserPrincipal(principalName));
+          principals.add(new UserPrincipal(principalName.trim()));
         }
       }
     }
@@ -303,7 +300,7 @@
         // drop trailing empties
         String principalNames[] = value.split(delim, 0);
         for (String principalName : principalNames) {
-          principals.add(new GroupPrincipal(principalName));
+          principals.add(new GroupPrincipal(principalName.trim()));
         }
       }
     }
