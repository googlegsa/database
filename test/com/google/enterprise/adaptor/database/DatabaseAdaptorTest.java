--- conflicted
+++ resolved
@@ -614,8 +614,6 @@
   }
 
   @Test
-<<<<<<< HEAD
-=======
   public void testInitFeedMaxUrls_zero() throws Exception {
     Map<String, String> moreEntries = new HashMap<String, String>();
     moreEntries.put("feed.maxUrls", "0");
@@ -644,21 +642,6 @@
   }
 
   @Test
-  public void testInitUniqueKeyMissingType() throws Exception {
-    // Value of unique id cannot be "productid", because that is missing type.
-    // The value has to be something like "productid:int"
-    Map<String, String> moreEntries = new HashMap<String, String>();
-    moreEntries.put("db.uniqueKey", "productid");
-    // Required for validation, but not specific to this test.
-    moreEntries.put("db.modeOfOperation", "rowToText");
-    moreEntries.put("db.everyDocIdSql", "");
-    thrown.expect(InvalidConfigurationException.class);
-    thrown.expectMessage("Invalid UniqueKey definition");
-    getObjectUnderTest(moreEntries);
-  }
-
-  @Test
->>>>>>> f6d86ae4
   public void testInitUniqueKeyInvalidType() throws Exception {
     // Type of unique key id value cannot be "notvalid", since it's invalid.
     // That cat be int, string, timestamp, date, time, and long.
