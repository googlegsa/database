--- conflicted
+++ resolved
@@ -227,20 +227,6 @@
   // TODO(bmj): call initConfig() to set defaults for most properties.
   private Config createStandardConfig(Map<String, String> moreEntries) {
     Map<String, String> configEntries = new HashMap<String, String>();
-<<<<<<< HEAD
-    // driverClass must be specified, but (other than it pointing at a valid
-    // class), the value does not matther.
-    configEntries.put("db.driverClass",
-        "com.google.enterprise.adaptor.database.DatabaseAdaptor");
-    configEntries.put("db.url", JdbcFixture.URL);
-    configEntries.put("db.user", "sa");
-    configEntries.put("db.password", "");
-    configEntries.put("db.uniqueKey", "id:int");
-    configEntries.put("db.everyDocIdSql", "select * from data");
-    configEntries.put("db.singleDocContentSql",
-        "select * from data where id = ?");
-    configEntries.put("db.singleDocContentSqlParameters", "id");
-=======
     configEntries.put("db.driverClass", JdbcFixture.DRIVER_CLASS);
     configEntries.put("db.url", JdbcFixture.URL);
     configEntries.put("db.user", JdbcFixture.USER);
@@ -251,7 +237,6 @@
     configEntries.put("db.singleDocContentSql", "select 42 as \"must be set\"");
     configEntries.put("db.aclSqlParameters", "must be set");
     configEntries.put("db.actionColumn", "");
->>>>>>> a9c9cf4d
     configEntries.put("db.includeAllColumnsAsMetadata", "false");
     configEntries.put("db.metadataColumns", "");
     configEntries.put("db.aclSql", "");
@@ -849,15 +834,12 @@
     executeUpdate("insert into data(url, name) values('http://', 'John')");
 
     Map<String, String> configEntries = new HashMap<String, String>();
-<<<<<<< HEAD
-=======
     configEntries.put("db.uniqueKey", "url:string");
     configEntries.put("db.everyDocIdSql", "select * from data");
     configEntries.put("db.singleDocContentSql", "");
     configEntries.put("db.singleDocContentSqlParameters", "");
     configEntries.put("db.aclSqlParameters", "");
     configEntries.put("adaptor.namespace", "Default");
->>>>>>> a9c9cf4d
     configEntries.put("db.modeOfOperation", "urlAndMetadataLister");
     configEntries.put("docId.isUrl", "true");
     configEntries.put("db.metadataColumns", "URL:col1, NAME:col2");
@@ -960,8 +942,6 @@
     executeUpdate("insert into data(ID, NAME) values('1001', 'John')");
 
     Map<String, String> configEntries = new HashMap<String, String>();
-<<<<<<< HEAD
-=======
     configEntries.put("db.uniqueKey", "ID:int");
     configEntries.put("db.everyDocIdSql", "");
     configEntries.put("db.singleDocContentSql",
@@ -970,7 +950,6 @@
     configEntries.put("db.aclSqlParameters", "");
     configEntries.put("adaptor.namespace", "Default");
     configEntries.put("db.modeOfOperation", "rowToText");
->>>>>>> a9c9cf4d
     configEntries.put("db.metadataColumns", "ID:col1, NAME:col2");
 
     Config config = createStandardConfig(configEntries);
